pub mod status;
pub mod verification;

pub use self::verification::{
<<<<<<< HEAD
    solidity::{files_input, standard_json},
=======
    solidity::{flatten, standard_json, version_list},
>>>>>>> 40de09d7
    sourcify,
};<|MERGE_RESOLUTION|>--- conflicted
+++ resolved
@@ -2,10 +2,6 @@
 pub mod verification;
 
 pub use self::verification::{
-<<<<<<< HEAD
-    solidity::{files_input, standard_json},
-=======
-    solidity::{flatten, standard_json, version_list},
->>>>>>> 40de09d7
+    solidity::{files_input, standard_json, version_list},
     sourcify,
 };